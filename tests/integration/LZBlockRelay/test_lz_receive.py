--- conflicted
+++ resolved
@@ -139,22 +139,14 @@
     test_block_number = block_data["number"]
     test_block_hash = block_data["hash"]
     message = boa.util.abi.abi_encode("(uint256,bytes32)", (test_block_number, test_block_hash))
-<<<<<<< HEAD
-    print(f"Balance of relay before lzReceive: {boa.env.get_balance(lz_block_relay.address)}")
-=======
     bal_before = boa.env.get_balance(lz_block_relay.address)
->>>>>>> 079bbe97
     # Call lzReceive directly with value to cover broadcast fees
     with boa.env.prank(LZ_ENDPOINT):
         lz_block_relay.lzReceive(
             origin, guid, message, dev_deployer, b"", value=2 * sum(broadcast_fees)
         )
-<<<<<<< HEAD
-    print(f"Balance of relay after lzReceive: {boa.env.get_balance(lz_block_relay.address)}")
-=======
     bal_after = boa.env.get_balance(lz_block_relay.address)
     assert bal_after > bal_before  # must process refund happily
->>>>>>> 079bbe97
     # Check that event was emitted for broadcast
     events = lz_block_relay.get_logs()
     assert any(
